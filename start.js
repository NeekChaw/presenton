/* This script starts the FastAPI and Next.js servers, setting up user configuration if necessary. It reads environment variables to configure API keys and other settings, ensuring that the user configuration file is created if it doesn't exist. The script also handles the starting of both servers and keeps the Node.js process alive until one of the servers exits. */

import { join, dirname } from 'path';
import { fileURLToPath } from 'url';
import { spawn } from 'child_process';
import { existsSync, mkdirSync, rmSync, cpSync, readFileSync, writeFileSync } from 'fs';

const __filename = fileURLToPath(import.meta.url);
const __dirname = dirname(__filename);

const fastapiDir = join(__dirname, 'servers/fastapi');
const nextjsDir = join(__dirname, 'servers/nextjs');

const args = process.argv.slice(2);
const hasDevArg = args.includes('--dev') || args.includes('-d');
const isDev = hasDevArg;
const canChangeKeys = process.env.CAN_CHANGE_KEYS !== 'false';

const fastapiPort = 8000;
const nextjsPort = 3000;
const appmcpPort = 8001;


const userConfigPath = join(process.env.APP_DATA_DIRECTORY, 'userConfig.json');
const userDataDir = dirname(userConfigPath);

// Create user_data directory if it doesn't exist
if (!existsSync(userDataDir)) {
  mkdirSync(userDataDir, { recursive: true });
}

// Setup node_modules for development
const setupNodeModules = () => {
  console.log('Setting up node_modules for development...');
  const nodeDependenciesPath = '/node_dependencies/node_modules';
  const nextjsNodeModulesPath = join(nextjsDir, 'node_modules');

  if (existsSync(nodeDependenciesPath)) {
    if (existsSync(nextjsNodeModulesPath)) {
      rmSync(nextjsNodeModulesPath, { recursive: true, force: true });
    }

    cpSync(nodeDependenciesPath, nextjsNodeModulesPath, { recursive: true });
    console.log('Copied node_modules from /node_dependencies to Next.js server directory');
  }
};


process.env.USER_CONFIG_PATH = userConfigPath;

//? UserConfig is only setup if API Keys can be changed
const setupUserConfigFromEnv = () => {
  let existingConfig = {};

  if (existsSync(userConfigPath)) {
    existingConfig = JSON.parse(readFileSync(userConfigPath, 'utf8'));
  }

  if (!["ollama", "openai", "google"].includes(existingConfig.LLM)) {
    existingConfig.LLM = undefined;
  }

  const userConfig = {
    LLM: process.env.LLM || existingConfig.LLM,
    OPENAI_API_KEY: process.env.OPENAI_API_KEY || existingConfig.OPENAI_API_KEY,
    OPENAI_MODEL: process.env.OPENAI_MODEL || existingConfig.OPENAI_MODEL,
    GOOGLE_API_KEY: process.env.GOOGLE_API_KEY || existingConfig.GOOGLE_API_KEY,
    GOOGLE_MODEL: process.env.GOOGLE_MODEL || existingConfig.GOOGLE_MODEL,
    OLLAMA_URL: process.env.OLLAMA_URL || existingConfig.OLLAMA_URL,
    OLLAMA_MODEL: process.env.OLLAMA_MODEL || existingConfig.OLLAMA_MODEL,
    ANTHROPIC_API_KEY: process.env.ANTHROPIC_API_KEY || existingConfig.ANTHROPIC_API_KEY,
    ANTHROPIC_MODEL: process.env.ANTHROPIC_MODEL || existingConfig.ANTHROPIC_MODEL,
    CUSTOM_LLM_URL: process.env.CUSTOM_LLM_URL || existingConfig.CUSTOM_LLM_URL,
    CUSTOM_LLM_API_KEY:
      process.env.CUSTOM_LLM_API_KEY || existingConfig.CUSTOM_LLM_API_KEY,
    CUSTOM_MODEL: process.env.CUSTOM_MODEL || existingConfig.CUSTOM_MODEL,
    PEXELS_API_KEY: process.env.PEXELS_API_KEY || existingConfig.PEXELS_API_KEY,
    PIXABAY_API_KEY:
      process.env.PIXABAY_API_KEY || existingConfig.PIXABAY_API_KEY,
    IMAGE_PROVIDER: process.env.IMAGE_PROVIDER || existingConfig.IMAGE_PROVIDER,
    TOOL_CALLS: process.env.TOOL_CALLS || existingConfig.TOOL_CALLS,
    DISABLE_THINKING: process.env.DISABLE_THINKING || existingConfig.DISABLE_THINKING,
    EXTENDED_REASONING: process.env.EXTENDED_REASONING || existingConfig.EXTENDED_REASONING,
    USE_CUSTOM_URL: process.env.USE_CUSTOM_URL || existingConfig.USE_CUSTOM_URL,
  };


  writeFileSync(userConfigPath, JSON.stringify(userConfig));
}

const startServers = async () => {
  const fastApiProcess = spawn(
    "python",
    ["server.py", "--port", fastapiPort.toString(), "--reload", isDev],
    {
      cwd: fastapiDir,
      stdio: "inherit",
      env: process.env,
    },
  );

  fastApiProcess.on("error", (err) => {
    console.error("FastAPI process failed to start:", err);
  });

  // const appmcpProcess = spawn(
  //   "python",
  //   ["mcp_server.py", "--port", appmcpPort.toString()],
  //   {
  //     cwd: fastapiDir,
  //     stdio: "inherit",
  //     env: process.env,
  //   },
  // );

  // appmcpProcess.on("error", (err) => {
  //   console.error("App MCP process failed to start:", err);
  // });

  const nextjsProcess = spawn(
    "npm",
    ["run", isDev ? "dev" : "start", "--", "-p", nextjsPort.toString()],
    {
      cwd: nextjsDir,
      stdio: "inherit",
      env: process.env,
    },
  );

  nextjsProcess.on("error", (err) => {
    console.error("Next.js process failed to start:", err);
  });

  const ollamaProcess = spawn(
    "ollama",
    ["serve"],
    {
      cwd: "/",
      stdio: "inherit",
      env: process.env,
    }
  );

  ollamaProcess.on("error", err => {
    console.error("Ollama process failed to start:", err);
  });

<<<<<<< HEAD
  

=======
>>>>>>> 1296c2fc
  // Keep the Node process alive until both servers exit
  const exitCode = await Promise.race([

    new Promise(resolve => fastApiProcess.on("exit", resolve)),
    new Promise(resolve => nextjsProcess.on("exit", resolve)),
    new Promise(resolve => ollamaProcess.on("exit", resolve)),
  ]);

  console.log(`One of the processes exited. Exit code: ${exitCode}`);
  process.exit(exitCode);
};

// Start nginx service
const startNginx = () => {
  const nginxProcess = spawn('service', ['nginx', 'start'], {
    stdio: 'inherit',
    env: process.env,
  });

  nginxProcess.on('error', err => {
    console.error('Nginx process failed to start:', err);
  });

  nginxProcess.on('exit', (code) => {
    if (code === 0) {
      console.log('Nginx started successfully');
    } else {
      console.error(`Nginx failed to start with exit code: ${code}`);
    }
  });
};

if (isDev) {
  setupNodeModules();
}

if (canChangeKeys) {
  setupUserConfigFromEnv();
}

startServers();

startNginx();<|MERGE_RESOLUTION|>--- conflicted
+++ resolved
@@ -145,11 +145,8 @@
     console.error("Ollama process failed to start:", err);
   });
 
-<<<<<<< HEAD
   
 
-=======
->>>>>>> 1296c2fc
   // Keep the Node process alive until both servers exit
   const exitCode = await Promise.race([
 
