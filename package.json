--- conflicted
+++ resolved
@@ -13,13 +13,8 @@
     "setup:env": "npm install && cd servers/fastapi && poetry install && cd ../../servers/nextjs && npm install",
     "build:ts": "tsc",
     "build:css": "tailwindcss -i ./resources/ui/assets/css/tailwind.import.css -o ./resources/ui/assets/css/tailwind.css --watch",
-<<<<<<< HEAD
     "build:nextjs": "rm -rf resources/nextjs && cp -r servers/nextjs resources/nextjs && cd resources/nextjs && npm install  && npm run build",
-    "build:fastapi": "rm -rf resources/fastapi && cd servers/fastapi && .venv/bin/pyinstaller --name fastapi --distpath ../../resources server.py",
-=======
-    "build:nextjs": "rm -rf resources/nextjs && cp -r servers/nextjs resources/nextjs && cd resources/nextjs && npm install --omit=dev && npm run build",
     "build:fastapi": "rm -rf resources/fastapi && cd servers/fastapi && .venv/bin/pyinstaller --distpath ../../resources server.spec",
->>>>>>> 9edbba29
     "build:electron": "tsc && node build.js",
     "clean:build": "rm -rf resources/nextjs && rm -rf resources/fastapi"
   },
